--- conflicted
+++ resolved
@@ -19,6 +19,7 @@
     'celery': True,
     'elasticsearch': True,
     'mongoengine': True,
+    'mysql': True,
     'psycopg': True,
     'pylibmc': True,
     'pymongo': True,
@@ -26,11 +27,6 @@
     'requests': False,  # Not ready yet
     'sqlalchemy': False,  # Prefer DB client instrumentation
     'sqlite3': True,
-<<<<<<< HEAD
-    'django': False,
-    'flask': False,
-    'pylons': False,
-=======
     'aiohttp': True,  # requires asyncio (Python 3.4+)
 
     # Ignore some web framework integrations that might be configured explicitly in code
@@ -39,7 +35,6 @@
     'pylons': False,
     'falcon': False,
     'pyramid': False,
->>>>>>> 87e62b30
 }
 
 _LOCK = threading.Lock()
