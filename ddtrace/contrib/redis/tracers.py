import logging
from redis import StrictRedis
<<<<<<< HEAD

=======
import wrapt

# dogtrace
from ...ext import AppTypes
from .patch import traced_execute_command, traced_pipeline
from ...pin import Pin
from ...util import deprecated
>>>>>>> 609d4b6e

DEFAULT_SERVICE = 'redis'


@deprecated(message='Use patching instead (see the docs).', version='0.6.0')
def get_traced_redis(ddtracer, service=DEFAULT_SERVICE, meta=None):
    """ DEPRECATED """
    logging.warn("deprecated!")
    return _get_traced_redis(ddtracer, StrictRedis, service, meta)


def get_traced_redis_from(ddtracer, baseclass, service=DEFAULT_SERVICE, meta=None):
    """ DEPRECATED. Use patch* functions instead. """
    logging.warn("deprecated!")
    return _get_traced_redis(ddtracer, baseclass, service, meta)

def _get_traced_redis(ddtracer, baseclass, service, meta):
    return baseclass
<|MERGE_RESOLUTION|>--- conflicted
+++ resolved
@@ -1,30 +1,16 @@
-import logging
 from redis import StrictRedis
-<<<<<<< HEAD
 
-=======
-import wrapt
-
-# dogtrace
-from ...ext import AppTypes
-from .patch import traced_execute_command, traced_pipeline
-from ...pin import Pin
 from ...util import deprecated
->>>>>>> 609d4b6e
 
 DEFAULT_SERVICE = 'redis'
 
 
 @deprecated(message='Use patching instead (see the docs).', version='0.6.0')
 def get_traced_redis(ddtracer, service=DEFAULT_SERVICE, meta=None):
-    """ DEPRECATED """
-    logging.warn("deprecated!")
     return _get_traced_redis(ddtracer, StrictRedis, service, meta)
 
-
+@deprecated(message='Use patching instead (see the docs).', version='0.6.0')
 def get_traced_redis_from(ddtracer, baseclass, service=DEFAULT_SERVICE, meta=None):
-    """ DEPRECATED. Use patch* functions instead. """
-    logging.warn("deprecated!")
     return _get_traced_redis(ddtracer, baseclass, service, meta)
 
 def _get_traced_redis(ddtracer, baseclass, service, meta):
